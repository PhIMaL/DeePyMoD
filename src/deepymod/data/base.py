""" Contains the base class for the Dataset (1 and 2 dimensional) and a function
     that takes a Pytorch tensor and converts it to a numpy array"""

import torch
import numpy as np
from numpy import ndarray


def pytorch_func(function):
    """Decorator to automatically transform arrays to tensors and back

    Args:
        function (Tensor): Pytorch tensor

    Returns:
        (wrapper): function that can evaluate the Pytorch function for extra
        (keyword) arguments, returning (np.array)
    """

    def wrapper(self, *args, **kwargs):
        """Evaluate function, Assign arugments and keyword arguments to a
         Pytorch function and return it as a numpy array.

        Args:
            *args: argument
            **kwargs: keyword arguments
        Return
            (np.array): output of function Tensor converted to numpy array"""
        torch_args = [
            torch.tensor(arg, requires_grad=True, dtype=torch.float64)
            if type(arg) is ndarray
            else arg
            for arg in args
        ]
        torch_kwargs = {
            key: torch.tensor(kwarg, requires_grad=True, dtype=torch.float64)
            if type(kwarg) is ndarray
            else kwarg
            for key, kwarg in kwargs.items()
        }
        result = function(self, *torch_args, **torch_kwargs)
        return result.cpu().detach().numpy()

    return wrapper


<<<<<<< HEAD
class Dataset_old:
    """This class automatically generates all the necessary proporties of a predifined data set with a single spatial dimension as input.
    In particular it calculates the solution, the time derivative and the library. Note that all the pytorch opperations such as automatic differentiation can be used on the results.
=======
class Dataset:
    """This class automatically generates all the necessary proporties of a
    predefined data set with a single spatial dimension as input.
    In particular it calculates the solution, the time derivative and the library.
    Note that all the pytorch opperations such as automatic differentiation can be used on the results.

>>>>>>> 9ff9a0f8
    """

    def __init__(self, solution, **kwargs):
        """Create a dataset and add a solution (data) to it
        Args:
            solution: give the solution, the actual dataset u
            parameters: additional parameters in keyword format
        """
        self.solution = solution  # set solution
        self.parameters = kwargs  # set solution parameters
        self.scaling_factor = None

    @pytorch_func
    def generate_solution(self, x, t):
        """Generates the solution for a set of input coordinates

        Args:
            x (Tensor): Input vector of spatial coordinates
            t (Tensor): Input vector of temporal coordinates

        Returns:
            [Tensor]: Solution evaluated at the input coordinates
        """
        u = self.solution(x, t, **self.parameters)
        return u

    @pytorch_func
    def time_deriv(self, x, t):
        """Generates the time derivative for a set of input coordinates

        Args:
            x (Tensor): Input vector of spatial coordinates
            t (Tensor): Input vector of temporal coordinates

        Returns:
            [Tensor]: Temporal derivate evaluated at the input coordinates
        """
        u = self.solution(x, t, **self.parameters)
        u_t = torch.autograd.grad(u, t, torch.ones_like(u))[0]
        return u_t

    @pytorch_func
    def library(self, x, t, poly_order=2, deriv_order=2):
        """Returns library with given derivative and polynomial order

        Args:
            x (Tensor): Input vector of spatial coordinates
            t (Tensor): Input vector of temporal coordinates
            poly_order (int, optional): Max. polynomial order of the library, defaults to 2.
            deriv_order (int, optional): Max. derivative orderof the library , defaults to 2.

        Returns:
            [Tensor]: Library
        """
        assert (x.shape[1] == 1) & (
            t.shape[1] == 1
        ), "x and t should have shape (n_samples x 1)"

        u = self.solution(x, t, **self.parameters)

        # Polynomial part
        poly_library = torch.ones_like(u)
        for order in torch.arange(1, poly_order + 1):
            poly_library = torch.cat(
                (poly_library, poly_library[:, order - 1 : order] * u), dim=1
            )

        # derivative part
        if deriv_order == 0:
            deriv_library = torch.ones_like(u)
        else:
            du = torch.autograd.grad(u, x, torch.ones_like(u), create_graph=True)[0]
            deriv_library = torch.cat((torch.ones_like(u), du), dim=1)
            if deriv_order > 1:
                for order in torch.arange(1, deriv_order):
                    du = torch.autograd.grad(
                        deriv_library[:, order : order + 1],
                        x,
                        grad_outputs=torch.ones_like(u),
                        create_graph=True,
                    )[0]
                    deriv_library = torch.cat((deriv_library, du), dim=1)

        # Making library
        theta = torch.matmul(
            poly_library[:, :, None], deriv_library[:, None, :]
        ).reshape(u.shape[0], -1)
        return theta

    def create_dataset(
        self,
        x,
        t,
        n_samples,
        noise,
        random=True,
        normalize=True,
        return_idx=False,
        random_state=42,
    ):
        """Function creates the data set in the precise format used by DeepMoD

        Args:
            x (Tensor): Input vector of spatial coordinates
            t (Tensor): Input vector of temporal coordinates
            n_samples (int): Number of samples, set n_samples=0 for all.
            noise (float): Noise level in percentage of std.
            random (bool, optional): When true, data set is randomised. Defaults to True.
            normalize (bool, optional): When true, data set is normalized. Defaults to True.
            return_idx (bool, optional): When true, the id of the data, before randomizing is returned. Defaults to False.
            random_state (int, optional): Seed of the randomisation. Defaults to 42.

        Returns:
            [type]: Tensor containing the input and output and optionally the randomisation.
        """
        assert (x.shape[1] == 1) & (
            t.shape[1] == 1
        ), "x and t should have shape (n_samples x 1)"
        u = self.generate_solution(x, t)

        X = np.concatenate([t, x], axis=1)
        if random_state is None:
            y = u + noise * np.std(u, axis=0) * np.random.normal(size=u.shape)
        else:
            y = u + noise * np.std(u, axis=0) * np.random.RandomState(
                seed=random_state
            ).normal(size=u.shape)

        # creating random idx for samples
        N = y.shape[0] if n_samples == 0 else n_samples

        if random is True:
            if random_state is None:
                rand_idx = np.random.permutation(y.shape[0])[:N]
            else:
                rand_idx = np.random.RandomState(seed=random_state).permutation(
                    y.shape[0]
                )[:N]
        else:
            rand_idx = np.arange(y.shape[0])[:N]

        # Normalizing
        if normalize:
            if self.scaling_factor is None:
                self.scaling_factor = (
                    -(np.max(X, axis=0) + np.min(X, axis=0)) / 2,
                    (np.max(X, axis=0) - np.min(X, axis=0)) / 2,
                )  # only calculate the first time
            X = (X + self.scaling_factor[0]) / self.scaling_factor[1]

        # Building dataset
        X_train = torch.tensor(X[rand_idx, :], dtype=torch.float32)
        y_train = torch.tensor(y[rand_idx, :], dtype=torch.float32)

        if return_idx is False:
            return X_train, y_train
        else:
            return X_train, y_train, rand_idx


class Dataset_2D:
    """This class automatically generates all the necessary proporties of a predifined data set with two spatial dimension as input.
    In particular it calculates the solution, the time derivative and the library. Note that all the pytorch opperations such as automatic differentiation can be used on the results.

    """

    def __init__(self, solution, **kwargs):
        """Create a 2D dataset and add a solution (data) to it
        Args:
            solution: give the solution, the actual dataset u
            parameters: additional parameters in keyword format
        """
        self.solution = solution  # set solution
        self.parameters = kwargs  # set solution parameters

    @pytorch_func
    def generate_solution(self, x, t):
        """Generates the solution for a set of input coordinates

        Args:
            x (Tensor): Input vector of spatial coordinates
            t (Tensor): Input vector of temporal coordinates

        Returns:
            [Tensor]: Solution evaluated at the input coordinates
        """
        u = self.solution(x, t, **self.parameters)
        return u

    @pytorch_func
    def time_deriv(self, x, t):
        """Generates the time derivative for a set of input coordinates

        Args:
            x (Tensor): Input vector of spatial coordinates
            t (Tensor): Input vector of temporal coordinates

        Returns:
            [Tensor]: Temporal derivate evaluated at the input coordinates
        """
        u = self.solution(x, t, **self.parameters)
        u_t = torch.autograd.grad(u, t, torch.ones_like(u))[0]
        return u_t

    @pytorch_func
    def library(self, x, t, poly_order=0):
        """Returns library with and polynomial order and fixed derivative order (1, u_x, u_y, u_xx, u_yy, u_xy)

        Args:
            x (Tensor): Input vector of spatial coordinates
            t (Tensor): Input vector of temporal coordinates
            poly_order (int, optional): Max. polynomial order of the library, defaults to 0.

        Returns:
            [Tensor]: Library
        """
        assert (x.shape[1] == 2) & (
            t.shape[1] == 1
        ), "x and t should have shape (n_samples x 1)"

        u = self.solution(x, t, **self.parameters)

        # Polynomial part
        poly_library = torch.ones_like(u)
        for order in torch.arange(1, poly_order + 1):
            poly_library = torch.cat(
                (poly_library, poly_library[:, order - 1 : order] * u), dim=1
            )

        # derivative part
        if deriv_order == 0:
            deriv_library = torch.ones_like(u)
        else:
            du = torch.autograd.grad(
                u, x, grad_outputs=torch.ones_like(u), create_graph=True
            )[0]

            u_x = du[:, 0:1]
            u_y = du[:, 1:2]
            du2 = torch.autograd.grad(
                u_x, x, grad_outputs=torch.ones_like(u), create_graph=True
            )[0]
            u_xx = du2[:, 0:1]
            u_xy = du2[:, 1:2]
            du2y = torch.autograd.grad(
                u_y, x, grad_outputs=torch.ones_like(u), create_graph=True
            )[0]
            u_yy = du2y[:, 1:2]
            deriv_library = torch.cat(
                (torch.ones_like(u_x), u_x, u_y, u_xx, u_yy, u_xy), dim=1
            )

        # Making library
        theta = torch.matmul(
            poly_library[:, :, None], deriv_library[:, None, :]
        ).reshape(u.shape[0], -1)
        return theta

    def create_dataset(
        self, x, t, n_samples, noise, random=True, return_idx=False, random_state=42
    ):
        """Function creates the data set in the precise format used by DeepMoD

        Args:
            x (Tensor): Input vector of spatial coordinates
            t (Tensor): Input vector of temporal coordinates
            n_samples (int): Number of samples, set n_samples=0 for all.
            noise (float): Noise level in percentage of std.
            random (bool, optional): When true, data set is randomised. Defaults to True.
            normalize (bool, optional): When true, data set is normalized. Defaults to True.
            return_idx (bool, optional): When true, the id of the data, before randomizing is returned. Defaults to False.
            random_state (int, optional): Seed of the randomisation. Defaults to 42.

        Returns:
            [type]: Tensor containing the input and output and optionally the randomisation.
        """
        assert (x.shape[1] == 2) & (
            t.shape[1] == 1
        ), "x and t should have shape (n_samples x 1)"
        u = self.generate_solution(x, t)

        X = np.concatenate([t, x], axis=1)
        y = u + noise * np.std(u, axis=0) * np.random.normal(size=u.shape)

        # creating random idx for samples
        N = y.shape[0] if n_samples == 0 else n_samples

        if random is True:
            rand_idx = np.random.RandomState(seed=random_state).permutation(y.shape[0])[
                :N
            ]  # so we can get similar splits for different noise levels
        else:
            rand_idx = np.arange(y.shape[0])[:N]

        # Building dataset
        X_train = torch.tensor(X[rand_idx, :], requires_grad=True, dtype=torch.float32)
        y_train = torch.tensor(y[rand_idx, :], requires_grad=True, dtype=torch.float32)

        if return_idx is False:
            return X_train, y_train
        else:
<<<<<<< HEAD
            return X_train, y_train, rand_idx


from numpy.random import default_rng


class Dataset:
    def __init__(
        self,
        dataset,
        noise,
        n_samples_per_frame,
        device="cpu",
        normalize=False,
        randomize=True,
        split=0.8,
        random_state=42,
    ):
        self.dataset = dataset  # function which returns the data and the grid
        self.noise = noise
        self.n_samples = n_samples_per_frame  # so total number of samples is size(self.t_domain) * n_samples_per_frame
        self.device = device
        self._normalize = normalize
        self._randomize = randomize
        self._split = split
        self.random_state = random_state

    # User facing methods
    def __call__(self):
        # Get dataset
        X, y = self.create_dataset(
            self.n_samples,
            self.dataset,
            self.noise,
            self._normalize,
            self._randomize,
            self.random_state,
        )
        trainset, testset = self.prepare_dataset(X, y, self.device, self._split)
        return trainset, testset

    def ground_truth(self, subsampled=False, normalized=False):
        if subsampled:
            n_samples = self.n_samples
        else:
            n_samples = self.dataset()[0].shape[2]

        X, y = self.create_dataset(
            n_samples, self.dataset, 0.0, normalized, False, self.random_state
        )
        return X.reshape(2, -1, n_samples), y.reshape(1, -1, n_samples)

    def grid(self, subsampled=False, normalized=False):
        grid = self.ground_truth(subsampled=subsampled, normalized=normalized)[0]
        X = grid.reshape(-1, 2).to(self.device)
        return X

    @classmethod
    def create_dataset(
        cls, n_samples, dataset, noise, normalize, randomize, random_state
    ):
        # Get samples
        data, grid = dataset()
        X, y = cls.sample(data, grid, n_samples)  # subsample data and grid

        # add noise
        y += cls.add_noise(y, noise, random_state)

        # normalize
        if normalize:
            X = cls.normalize(X)

        # Randomize data
        if randomize:
            X, y = cls.randomize(X, y, random_state)

        return X, y

    @classmethod
    def prepare_dataset(cls, X, y, device, split):
        # Split into test / train, assumes data is randomized
        X_train, y_train, X_test, y_test = cls.split(X, y, split)

        # Move to device
        X_train, y_train, X_test, y_test = (
            X_train.to(device),
            y_train.to(device),
            X_test.to(device),
            y_test.to(device),
        )

        return (X_train, y_train), (X_test, y_test)

    @staticmethod
    def sample(data, grid, n_samples):
        # getting indices of samples
        x_idx = torch.round(torch.linspace(0, grid.shape[2] - 1, n_samples)).type(
            torch.long
        )  # getting x locations

        # getting sample locations from indices
        X = grid[:, :, x_idx].reshape(-1, 2)
        y = data[:, :, x_idx].reshape(-1, 1)

        return X, y

    @staticmethod
    def add_noise(y, noise_level, random_state):
        """ Adds gaussian white noise"""
        noise = noise_level * torch.std(y).data
        y_noisy = y + torch.tensor(
            default_rng(random_state).normal(loc=0.0, scale=noise, size=y.shape),
            dtype=torch.float32,
        )  # TO DO: switch to pytorch rng

        return y_noisy

    @staticmethod
    def normalize(X):
        X_norm = (X - X.min(dim=0).values) / (
            X.max(dim=0).values - X.min(dim=0).values
        ) * 2 - 1
        return X_norm

    @staticmethod
    def randomize(X, y, random_state):
        rand_idx = default_rng(random_state).permutation(
            X.shape[0]
        )  # TO DO: switch to pytorch rng
        X_rand, y_rand = X[rand_idx, :], y[rand_idx, :]

        return X_rand, y_rand

    @staticmethod
    def split(X, y, split):
        n_train = int(split * X.shape[0])
        n_test = int(X.shape[0] - n_train)
        X_train, X_test = torch.split(X, [n_train, n_test], dim=0)
        y_train, y_test = torch.split(y, [n_train, n_test], dim=0)

        return X_train, y_train, X_test, y_test
=======
            return X_train, y_train, rand_idx
>>>>>>> 9ff9a0f8
<|MERGE_RESOLUTION|>--- conflicted
+++ resolved
@@ -4,6 +4,7 @@
 import torch
 import numpy as np
 from numpy import ndarray
+from numpy.random import default_rng
 
 
 def pytorch_func(function):
@@ -44,18 +45,11 @@
     return wrapper
 
 
-<<<<<<< HEAD
 class Dataset_old:
-    """This class automatically generates all the necessary proporties of a predifined data set with a single spatial dimension as input.
-    In particular it calculates the solution, the time derivative and the library. Note that all the pytorch opperations such as automatic differentiation can be used on the results.
-=======
-class Dataset:
     """This class automatically generates all the necessary proporties of a
     predefined data set with a single spatial dimension as input.
     In particular it calculates the solution, the time derivative and the library.
     Note that all the pytorch opperations such as automatic differentiation can be used on the results.
-
->>>>>>> 9ff9a0f8
     """
 
     def __init__(self, solution, **kwargs):
@@ -357,11 +351,7 @@
         if return_idx is False:
             return X_train, y_train
         else:
-<<<<<<< HEAD
             return X_train, y_train, rand_idx
-
-
-from numpy.random import default_rng
 
 
 class Dataset:
@@ -498,7 +488,4 @@
         X_train, X_test = torch.split(X, [n_train, n_test], dim=0)
         y_train, y_test = torch.split(y, [n_train, n_test], dim=0)
 
-        return X_train, y_train, X_test, y_test
-=======
-            return X_train, y_train, rand_idx
->>>>>>> 9ff9a0f8
+        return X_train, y_train, X_test, y_test